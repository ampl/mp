--- conflicted
+++ resolved
@@ -77,10 +77,7 @@
     "files": ["x-multmip1.mod", "multmip1.dat"],
     "tags" : ["logical"],
     "options": { "solution_round": "6" },
-<<<<<<< HEAD
-=======
     "comment_options": "For solution_round, see #200",
->>>>>>> 307075e2
     "objective" : 218125
   },
   {
