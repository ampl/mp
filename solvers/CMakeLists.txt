# Assigns the value of input_var to output_var if input_var is defined.
# Otherwise assigns the values of ARGN to output_var.
function(get_var output_var input_var)
  if (${input_var})
    set(${output_var} ${${input_var}} PARENT_SCOPE)
  else ()
    set(${output_var} ${ARGN} PARENT_SCOPE)
  endif ()
endfunction ()

# Adds an AMPL solver.
#
# Usage:
#   add_ampl_solver(<name> [DLL_RUNTIME] [MODULE module]
#     [source...] [INCLUDE_DIRS dir...] [LIBRARIES lib...] [EXTERNAL])
#
# If DLL_RUNTIME option is given the solver is linked with DLL MSVC runtime
# on Windows.
#
# If DI option is given then the solver is assumed to be a 'direct interface'
# only and is not linked to solver-c.cc which assumes create_<solver> function.
#
# The MODULE option specifies the CMake module name used to check for solver
# libraries. If it is omitted, add_ampl_solver looks in support/cmake for
# a module with a name matching Find<name>.cmake (case-insensitive).
#
# Sources are relative to the solver directory. If no sources are passed to
# add_ampl_solver, it uses the default list of sources <name>.cc, <name>.h.
#
# INCLUDE_DIRS gives a list of solver include directories. If omitted,
# add_ampl_solver uses <module>_INCLUDE_DIRS.
#
# LIBRARIES gives a list of solver libraries. If omitted, add_ampl_solver
# uses <module>_LIBRARIES.
function(add_ampl_solver name)
  cmake_parse_arguments(add_ampl_solver "DLL_RUNTIME;EXTERNAL;DI"
    "MODULE" "ADDITIONAL_SOURCES;INCLUDE_DIRS;LIBRARIES;DEFINITIONS;FLAGS" ${ARGN})

  get_property(MP_BASE_DIR GLOBAL PROPERTY MP_BASE_DIR)

  set(options)
  if (add_ampl_solver_EXTERNAL)
    set(options EXTERNAL)
  endif ()

  check_module(${name} build_solver ${options})
  if (NOT build_solver)
    return ()
  endif ()

  string(TOUPPER ${name} name_upper)

  # Check if the solver is installed.
  if (add_ampl_solver_MODULE)
    set(module ${add_ampl_solver_MODULE})
  else ()
    set(module )
    file(GLOB modules ${MP_CMAKE_MODULE_DIR}/Find*.cmake)
    foreach (m ${modules})
      string(REGEX REPLACE ".*Find(.*).cmake" "\\1" m ${m})
      string(TOUPPER ${m} module_upper)
      if (module_upper STREQUAL ${name_upper})
        set(module ${m})
        break ()
      endif ()
    endforeach ()
  endif ()
  string(TOUPPER "${module}" module_upper)
  if (module)
    find_package(${module})
    if (NOT ${module_upper}_FOUND)
      return ()
    endif ()
  endif ()

  # Handle arguments.
  get_var(source_names add_ampl_solver_UNPARSED_ARGUMENTS ${name}.cc ${name}.h)
  get_var(include_dirs
    add_ampl_solver_INCLUDE_DIRS ${${module_upper}_INCLUDE_DIRS})
  get_var(libraries add_ampl_solver_LIBRARIES)
  if (NOT libraries AND TARGET ${name}-library)
    set(libraries ${name}-library)
  endif ()
  get_var(definitions
    add_ampl_solver_DEFINITIONS ${${module_upper}_DEFINITIONS})
  if (add_ampl_solver_DLL_RUNTIME AND MSVC)
    set(use_dll_runtime True)
  endif ()

  if (EXISTS ${MP_BASE_DIR}/solvers/${name})
    # Add directory name to sources.
    set(sources )
    foreach (src ${source_names})
      set(sources ${sources} ${MP_BASE_DIR}/solvers/${name}/${src})
    endforeach ()
    set(dir  ${MP_BASE_DIR}/solvers/${name}/)
  else ()
    set(sources ${source_names})
    set(dir )
  endif ()
  # Add additional sources, if present
  if(add_ampl_solver_ADDITIONAL_SOURCES)
    foreach(s ${add_ampl_solver_ADDITIONAL_SOURCES})
      set(sources ${sources} ${s})
    endforeach() 
  endif()
  # Add a solver static library to be linked with the shared library and
  # the executable.
  set(static_lib ampl${name}-static)
  add_library(${static_lib} STATIC ${sources})
  target_include_directories(${static_lib}
    PUBLIC ${include_dirs} ${MP_BASE_DIR}/solvers)
  target_link_libraries(${static_lib} PUBLIC ${libraries})
  target_compile_options(${static_lib} PUBLIC ${definitions})
  set_property(TARGET ${static_lib}  PROPERTY CXX_STANDARD 11)
  if (use_dll_runtime)
    target_link_libraries(${static_lib} PUBLIC mp-dynrt)
  else ()
    target_link_libraries(${static_lib} PUBLIC mp)
  endif ()

  if(NOT ${add_ampl_solver_DI})
  # Add a solver shared library if we are not building a directinterface 
  # solver. In which case, skip the shared library as we still are to define
  # a proper interface.
    set(shared_lib ampl${name})
    add_library(${shared_lib} SHARED ${MP_BASE_DIR}/src/solver-c.cc)
    target_compile_definitions(${shared_lib} PRIVATE MP_SOLVER=${name})
    target_link_libraries(${shared_lib} PRIVATE ${static_lib})
  else()
    set(shared_lib ${name}-lib)
    add_library(${shared_lib} SHARED ${MP_BASE_DIR}/src/sol.cc)
    target_compile_definitions(${shared_lib} PRIVATE MP_SOLVER=${name})
    target_link_libraries(${shared_lib} PRIVATE ${static_lib})

  endif()
  # Add a solver executable.
  add_executable(${name} ${dir}main.cc)
  target_link_libraries(${name} PRIVATE ${static_lib})

  install(TARGETS ${name} DESTINATION bin)

  add_to_folder(${name} ampl${name}-static ${shared_lib} ${name})
endfunction()

if (NOT MSVC)
  # Remove -pedantic because it causes warnings about long string literals
  # when compiling the cplex driver.
  string(REPLACE "-pedantic" "" CMAKE_C_FLAGS "${CMAKE_C_FLAGS}")
endif ()

check_module(cplex build_cplex)
if (build_cplex)
  add_subdirectory(cplex)
endif ()

# Excludes targets from the default build.
function(exclude_from_build)
  foreach (target ${ARGN})
    if (TARGET ${target})
      set_target_properties(${target} PROPERTIES
        EXCLUDE_FROM_ALL TRUE EXCLUDE_FROM_DEFAULT_BUILD TRUE)
    endif ()
  endforeach ()
endfunction()

set(GECODE_DISABLE_WARNINGS TRUE)
set(GECODE_USE_QT FALSE)
add_ampl_solver(gecode EXTERNAL DI LIBRARIES
  gecodeminimodel gecodesupport gecodekernel gecodeint gecodesearch)
# Exclude unused Gecode targets from the build.
exclude_from_build(fzn-gecode gecodeflatzinc gecode-test)

add_ampl_solver(ilogcp DLL_RUNTIME MODULE CPLEX
  concert.cc concert.h ilogcp.cc ilogcp.h ilogcp_date.h
  LIBRARIES cplex-cp ilocplex ${CMAKE_DL_LIBS})
if (TARGET ilogcp)
  target_compile_definitions(amplilogcp-static PRIVATE ILOGCP_NO_VERS)
  target_compile_definitions(ilogcp PRIVATE main1=main)
endif ()

<<<<<<< HEAD
add_ampl_solver(coptdirect DLL_RUNTIME MODULE COPT
  coptbackend.cc coptbackend.h
  coptcommon.cc coptcommon.h
  coptmodelapi.cc coptmodelapi.h
  model-mgr-with-std-pb.cc
  LIBRARIES copt-library ${CMAKE_DL_LIBS})
if (TARGET coptdirect)
  target_compile_definitions(coptdirect PRIVATE main1=main)
  if(WIN32)
    target_compile_options(coptdirect_static PUBLIC /bigobj)
  endif()
endif ()

add_ampl_solver(cplexdirect DLL_RUNTIME MODULE CPLEX
=======
add_ampl_solver(cplexdirect DLL_RUNTIME DI MODULE CPLEX
>>>>>>> 142e3f2c
  cplexbackend.cc cplexbackend.h
  cplexcommon.cc cplexcommon.h
  cplexmodelapi.cc cplexmodelapi.h
  model-mgr-with-std-pb.cc
  LIBRARIES cplex-library ${CMAKE_DL_LIBS})
if (TARGET cplexdirect)
  target_compile_definitions(cplexdirect PRIVATE main1=main)
endif ()

add_ampl_solver(gurobidirect DLL_RUNTIME DI MODULE GUROBI
  gurobi-ampls-c-api.h
  gurobibackend.cc gurobibackend.h
  gurobimodelapi.cc gurobimodelapi.h
  gurobicommon.cc gurobicommon.h
  model-mgr-with-std-pb.cc
  LIBRARIES ${GUROBI_LIBRARY} ${CMAKE_DL_LIBS})
if (TARGET gurobidirect)
  target_compile_definitions(gurobidirect PRIVATE main1=main)
endif()

## A simple Gurobi driver to test AMPLS C API
add_ampl_solver(gurobi_ampls DLL_RUNTIME DI
  gurobi-ampls.c
  INCLUDE_DIRS ${include_dirs} ${MP_BASE_DIR}/solvers
  LIBRARIES amplgurobidirect-static)


# Copy CPLEX DLL to the target directory.
if (CPLEX_DLL AND (TARGET ilogcp))

  get_filename_component(CPLEX_DLL_NAME "${CPLEX_DLL}" NAME)
  add_custom_command(TARGET ilogcp
    COMMAND ${CMAKE_COMMAND} -E copy_if_different
    "${CPLEX_DLL}" "$<TARGET_FILE_DIR:ilogcp>/${CPLEX_DLL_NAME}")
endif ()

add_subdirectory(jacop)

add_ampl_solver(localsolver)
if (TARGET localsolver)
  target_compile_definitions(
    ampllocalsolver-static PRIVATE MP_DRIVER_DATE=20160218)
endif ()

# Copy LocalSolver DLL to the target directory.
if (LOCALSOLVER_DLL)
  get_filename_component(LOCALSOLVER_DLL_NAME "${LOCALSOLVER_DLL}" NAME)
  add_custom_command(TARGET localsolver
    COMMAND ${CMAKE_COMMAND} -E copy_if_different
    "${LOCALSOLVER_DLL}"
    "$<TARGET_FILE_DIR:localsolver>/${LOCALSOLVER_DLL_NAME}")
endif ()

add_ampl_solver(smpswriter)

if (TARGET ilogcp)
  add_ampl_solver(ssdsolver LIBRARIES amplilogcp-static)
  if (TARGET ssdsolver)
    add_ampl_library(ssd ssdsolver/ssd.cc)
    target_include_directories(ssd PRIVATE . 
    ${CMAKE_SOURCE_DIR}/src/asl/solvers)
    if (HAVE_UNIQUE_PTR)      ## Need because of nested target definition
      target_compile_definitions(ssd PUBLIC MP_USE_UNIQUE_PTR)
    endif()
  endif ()
endif ()

### Removing on 10 Nov 2021: sulum seems discontinued
# add_ampl_solver(sulum)<|MERGE_RESOLUTION|>--- conflicted
+++ resolved
@@ -34,7 +34,7 @@
 # uses <module>_LIBRARIES.
 function(add_ampl_solver name)
   cmake_parse_arguments(add_ampl_solver "DLL_RUNTIME;EXTERNAL;DI"
-    "MODULE" "ADDITIONAL_SOURCES;INCLUDE_DIRS;LIBRARIES;DEFINITIONS;FLAGS" ${ARGN})
+    "MODULE" "ADDITIONAL_SOURCES;INCLUDE_DIRS;LIBRARIES;DEFINITIONS" ${ARGN})
 
   get_property(MP_BASE_DIR GLOBAL PROPERTY MP_BASE_DIR)
 
@@ -179,7 +179,6 @@
   target_compile_definitions(ilogcp PRIVATE main1=main)
 endif ()
 
-<<<<<<< HEAD
 add_ampl_solver(coptdirect DLL_RUNTIME MODULE COPT
   coptbackend.cc coptbackend.h
   coptcommon.cc coptcommon.h
@@ -194,9 +193,6 @@
 endif ()
 
 add_ampl_solver(cplexdirect DLL_RUNTIME MODULE CPLEX
-=======
-add_ampl_solver(cplexdirect DLL_RUNTIME DI MODULE CPLEX
->>>>>>> 142e3f2c
   cplexbackend.cc cplexbackend.h
   cplexcommon.cc cplexcommon.h
   cplexmodelapi.cc cplexmodelapi.h
