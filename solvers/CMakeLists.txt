# Assigns the value of input_var to output_var if input_var is defined.
# Otherwise assigns the values of ARGN to output_var.
function(get_var output_var input_var)
  if (${input_var})
    set(${output_var} ${${input_var}} PARENT_SCOPE)
  else ()
    set(${output_var} ${ARGN} PARENT_SCOPE)
  endif ()
endfunction ()

# Adds an AMPL solver.
#
# Usage:
#   add_ampl_solver(<name> [DLL_RUNTIME] [SHARED_LIB] [OLD_SHARED_LIB]
#     [EXENAME exe_name]
#     [MODULE module]
#     [source...] [INCLUDE_DIRS dir...] [LIBRARIES lib...] [EXTERNAL])
#
# If DLL_RUNTIME option is given the solver is linked with DLL MSVC runtime
# on Windows.
#
# If SHARED_LIB option is given then the solver is linked to <name>-lib.c
# to export an AMPLS C interface.
#
# If, alternatively, OLD_SHARED_LIB is given, the solver is
# linked to mp/solver-c.cc which assumes create_<solver> function.
# This is deprecated.
#
# The MODULE option specifies the CMake module name used to check for solver
# libraries. If it is omitted, add_ampl_solver looks in support/cmake for
# a module with a name matching Find<name>.cmake (case-insensitive).
#
# Sources are relative to the solver directory. If no sources are passed to
# add_ampl_solver, it uses the default list of sources <name>.cc, <name>.h.
#
# INCLUDE_DIRS gives a list of solver include directories. If omitted,
# add_ampl_solver uses <module>_INCLUDE_DIRS.
#
# LIBRARIES gives a list of solver libraries. If omitted, add_ampl_solver
# uses <module>_LIBRARIES.
#
# ADDITIONAL_DEPS is a list of targets that the solver depends on, this 
# ensures that the binaries are built in the correct order, useful when
# renaming a driver after it is built 
function(add_ampl_solver name)
  cmake_parse_arguments(add_ampl_solver
    "DLL_RUNTIME;EXTERNAL;SHARED_LIB;OLD_SHARED_LIB;OVERRIDELIBS"
    "MODULE;EXENAME;VERSION"
    "ADDITIONAL_SOURCES;INCLUDE_DIRS;LIBRARIES;DEFINITIONS;ADDITIONAL_DEPS"
    ${ARGN})
  get_property(MP_BASE_DIR GLOBAL PROPERTY MP_BASE_DIR)
  set(options)
  if (add_ampl_solver_EXTERNAL)
    set(options EXTERNAL)
  endif ()

  check_module(${name} build_solver ${options})
  if (NOT build_solver)
    return ()
  endif ()
  
  if(add_ampl_solver_OVERRIDELIBS)
     message("Overriding libs detection, using ${libraries} directly")
  else()
    string(TOUPPER ${name} name_upper)
    # Check if the solver is installed.
    if (add_ampl_solver_MODULE)
      set(module ${add_ampl_solver_MODULE})
    else ()
      set(module )
      file(GLOB modules ${MP_CMAKE_MODULE_DIR}/Find*.cmake)
      foreach (m ${modules})
        string(REGEX REPLACE ".*Find(.*).cmake" "\\1" m ${m})
        string(TOUPPER ${m} module_upper)
        if (module_upper STREQUAL ${name_upper})
          set(module ${m})
          break ()
        endif ()
      endforeach ()
    endif ()
    string(TOUPPER "${module}" module_upper)
    if (module)
      if( (NOT ${module_upper}_INCLUDE_DIRS) AND (NOT ${module_upper}_LIBS))
        find_package(${module})
        if (NOT ${module_upper}_FOUND)
          return ()
        endif ()
      else()
        add_library(${module}-library SHARED  IMPORTED)
        foreach(l ${${module_upper}_LIBS})
        set_property(TARGET ${module}-library PROPERTY
          IMPORTED_LOCATION ${l})
        if (MSVC)
            set_property(TARGET ${module}-library PROPERTY
              IMPORTED_IMPLIB ${l})
        endif()
       target_include_directories(${module}-library
         INTERFACE ${${module_upper}_INCLUDE_DIRS})
       endforeach()
      endif()
    endif ()
  endif()
  # Handle arguments.
  get_var(source_names add_ampl_solver_UNPARSED_ARGUMENTS ${name}.cc ${name}.h)
  get_var(include_dirs
    add_ampl_solver_INCLUDE_DIRS ${${module_upper}_INCLUDE_DIRS})
  get_var(libraries add_ampl_solver_LIBRARIES)

  if (TARGET ${module}-library)
    get_target_property(TRG_PROP_IMPRT_LOC ${module}-library IMPORTED_LOCATION)
    if (NOT libraries)#OR TRG_PROP_IMPRT_LOC) does not work when >1 solver libs
      set(libraries ${module}-library)
    endif()
  endif ()

  get_var(definitions
    add_ampl_solver_DEFINITIONS ${${module_upper}_DEFINITIONS})
  if (add_ampl_solver_DLL_RUNTIME AND MSVC)
    set(use_dll_runtime True)
  endif ()
  if (EXISTS ${MP_BASE_DIR}/solvers/${name})
    # Add directory name to sources.
    set(sources )
    foreach (src ${source_names})
      set(sources ${sources} ${MP_BASE_DIR}/solvers/${name}/${src})
    endforeach ()
    set(dir  ${MP_BASE_DIR}/solvers/${name}/)
  else ()
    set(sources ${source_names})
    set(dir )
  endif ()
  # Add additional sources, if present
  if(add_ampl_solver_ADDITIONAL_SOURCES)
    foreach(s ${add_ampl_solver_ADDITIONAL_SOURCES})
      set(sources ${sources} ${s})
    endforeach() 
  endif()

  # Add a solver static library to be linked with the shared library and
  # the executable.
  set(static_lib ampl${name}-static)
  add_library(${static_lib} STATIC ${sources})
  target_include_directories(${static_lib}
    PUBLIC ${include_dirs} ${MP_BASE_DIR}/solvers)
  target_link_libraries(${static_lib} PUBLIC ${libraries})
  target_compile_options(${static_lib} PUBLIC ${definitions})
  if(add_ampl_solver_VERSION)
      target_compile_definitions(${static_lib} PUBLIC DRIVER_DATE=${add_ampl_solver_VERSION})
  endif()
  set_property(TARGET ${static_lib}  PROPERTY CXX_STANDARD 11)
  if (use_dll_runtime)
    target_link_libraries(${static_lib} PUBLIC mp-dynrt)
  else ()
    target_link_libraries(${static_lib} PUBLIC mp)
  endif ()

  if(${add_ampl_solver_SHARED_LIB})
    set(shared_lib ${name}-lib)
    add_library(${shared_lib} SHARED ${MP_BASE_DIR}/solvers/${name}/${name}-lib.c ${MP_BASE_DIR}/src/solver.cc)
    target_compile_definitions(${shared_lib} PRIVATE MP_SOLVER=${name})
    target_link_libraries(${shared_lib} PRIVATE ${static_lib})
  elseif(${add_ampl_solver_OLD_SHARED_LIB})     ## DEPRECATED
    # Old-style shared library if we are not building a directinterface
    # solver. In which case, skip the shared library as we still are to define
    # a proper interface.
    set(shared_lib ampl${name})
    add_library(${shared_lib} SHARED ${MP_BASE_DIR}/src/solver-c.cc)
    target_compile_definitions(${shared_lib} PRIVATE MP_SOLVER=${name})
    target_link_libraries(${shared_lib} PRIVATE ${static_lib})
  endif()

  # Add a solver executable.
  if(add_ampl_solver_EXENAME)
    set(exename ${add_ampl_solver_EXENAME})
    message("Setting exe " ${add_ampl_solver_EXENAME})
  else()
    set(exename ${name})
    message("Setting exe " ${name})
  endif()
  add_executable(${exename} ${dir}main.cc)
  target_link_libraries(${exename} PRIVATE ${static_lib})
<<<<<<< HEAD
  if(add_ampl_solver_ADDITIONAL_DEPS)
    add_dependencies(${exename} ${add_ampl_solver_ADDITIONAL_DEPS})
  endif()
=======
>>>>>>> 3ebcce27
  install(TARGETS ${exename} DESTINATION bin)
  if(add_ampl_solver_ADDITIONAL_DEPS)
    add_dependencies(${exename} ${add_ampl_solver_ADDITIONAL_DEPS})
    if(TARGET ${shared_lib})
        add_dependencies(${shared_lib} ${add_ampl_solver_ADDITIONAL_DEPS})
    endif()
  endif()

  add_to_folder(${name} ampl${name}-static ${shared_lib} ${name})
endfunction()

if (NOT MSVC)
  # Remove -pedantic because it causes warnings about long string literals
  # when compiling the cplex driver.
  string(REPLACE "-pedantic" "" CMAKE_C_FLAGS "${CMAKE_C_FLAGS}")
endif ()

check_module(cplex build_cplex)
if (build_cplex)
  add_subdirectory(cplex)
endif ()

# Excludes targets from the default build.
function(exclude_from_build)
  foreach (target ${ARGN})
    if (TARGET ${target})
      set_target_properties(${target} PROPERTIES
        EXCLUDE_FROM_ALL TRUE EXCLUDE_FROM_DEFAULT_BUILD TRUE)
    endif ()
  endforeach ()
endfunction()

set(GECODE_DISABLE_WARNINGS TRUE)
set(GECODE_USE_QT FALSE)
add_ampl_solver(gecode EXTERNAL LIBRARIES
  gecodeminimodel gecodesupport gecodekernel gecodeint gecodesearch)
# Exclude unused Gecode targets from the build.
exclude_from_build(fzn-gecode gecodeflatzinc gecode-test)

add_ampl_solver(ilogcp DLL_RUNTIME MODULE CPLEX
  concert.cc concert.h ilogcp.cc ilogcp.h
  LIBRARIES cplex-cp ilocplex ${CMAKE_DL_LIBS})
if (TARGET ilogcp)
  target_compile_definitions(amplilogcp-static PRIVATE ILOGCP_NO_VERS)
  target_compile_definitions(ilogcp PRIVATE main1=main)
endif ()


## Add a solver assuming the Backend/ModelAPI architecture
function(add_ampl_backend name)
    set(SRC ${name}backend.cc ${name}backend.h
            ${name}common.cc ${name}common.h
            ${name}modelapi.cc ${name}modelapi.h
            ${name}-modelapi-connect.cc
            model-mgr-with-std-pb.cc)
    add_ampl_solver(${name} ${SRC} ${ARGN})
    if (TARGET ${name})
      target_compile_definitions(${name} PRIVATE main1=main)
      if(WIN32)
        target_compile_options(ampl${name}-static PUBLIC /bigobj)
      endif()
    endif()
endfunction()

add_ampl_backend(visitor DLL_RUNTIME)

add_ampl_backend(mosek DLL_RUNTIME MODULE MOSEK 
  LIBRARIES ${MOSEK_LIBS} ${CMAKE_DL_LIBS})
add_ampl_backend(copt DLL_RUNTIME SHARED_LIB MODULE COPT 
  LIBRARIES ${COPT_LIBS} ${CMAKE_DL_LIBS})


add_ampl_backend(cbcmp DLL_RUNTIME SHARED_LIB MODULE CBC 
  LIBRARIES ${CBC_LIBS} ${CMAKE_DL_LIBS})


add_ampl_backend(gcgmp DLL_RUNTIME SHARED_LIB MODULE GCG 
  LIBRARIES ${GCG_LIBS} ${CMAKE_DL_LIBS}
  ADDITIONAL_DEPS gcg)

add_ampl_backend(scipmp DLL_RUNTIME SHARED_LIB MODULE SCIP 
  LIBRARIES ${SCIP_LIBS} ${CMAKE_DL_LIBS}
  ADDITIONAL_DEPS scip)

add_ampl_backend(highsmp DLL_RUNTIME SHARED_LIB MODULE HIGHS 
  LIBRARIES ${HIGHS_LIBS} ${CMAKE_DL_LIBS}
  ADDITIONAL_DEPS highs)

add_ampl_backend(ortoolsmp DLL_RUNTIME SHARED_LIB MODULE ortoolsmp 
  LIBRARIES ${ortoolsmp_LIBS} ${CMAKE_DL_LIBS})

add_ampl_backend(cplexmp DLL_RUNTIME SHARED_LIB MODULE CPLEX
                      LIBRARIES cplex-library ${CMAKE_DL_LIBS})

add_ampl_backend(xpress DLL_RUNTIME SHARED_LIB MODULE XPRESS
                      LIBRARIES ${xpress_LIBS} ${CMAKE_DL_LIBS})


set(GRBSRC gurobibackend.cc gurobibackend.h
            gurobicommon.cc gurobicommon.h
            gurobimodelapi.cc gurobimodelapi.h
            model-mgr-with-std-pb.cc
            gurobi-modelapi-connect.cc
            gurobi-ampls-c-api.h)

add_ampl_solver(gurobi DLL_RUNTIME SHARED_LIB MODULE GUROBI
  ${GRBSRC}
  LIBRARIES ${GUROBI_LIBRARY} ${CMAKE_DL_LIBS})
if (TARGET gurobi)
  target_compile_definitions(gurobi PRIVATE main1=main)
  if(WIN32)
    target_compile_options(amplgurobi-static PUBLIC /bigobj)
  endif()
endif()

## A simple Gurobi driver to test AMPLS C API
add_ampl_solver(gurobi_ampls DLL_RUNTIME
  gurobi-ampls.c
  INCLUDE_DIRS ${include_dirs} ${MP_BASE_DIR}/solvers
  LIBRARIES amplgurobi-static)


# Copy CPLEX DLL to the target directory.
if (CPLEX_DLL AND (TARGET ilogcp))

  get_filename_component(CPLEX_DLL_NAME "${CPLEX_DLL}" NAME)
  add_custom_command(TARGET ilogcp
    COMMAND ${CMAKE_COMMAND} -E copy_if_different
    "${CPLEX_DLL}" "$<TARGET_FILE_DIR:ilogcp>/${CPLEX_DLL_NAME}")
endif ()

add_subdirectory(jacop)

add_ampl_solver(localsolver)
if (TARGET localsolver)
  target_compile_definitions(
    ampllocalsolver-static PRIVATE MP_DRIVER_DATE=20160218)
endif ()

# Copy LocalSolver DLL to the target directory.
if (LOCALSOLVER_DLL)
  get_filename_component(LOCALSOLVER_DLL_NAME "${LOCALSOLVER_DLL}" NAME)
  add_custom_command(TARGET localsolver
    COMMAND ${CMAKE_COMMAND} -E copy_if_different
    "${LOCALSOLVER_DLL}"
    "$<TARGET_FILE_DIR:localsolver>/${LOCALSOLVER_DLL_NAME}")
endif ()

add_ampl_solver(smpswriter)

if (TARGET ilogcp)
  add_ampl_solver(ssdsolver LIBRARIES amplilogcp-static)
  if (TARGET ssdsolver)
    add_ampl_library(ssd ssdsolver/ssd.cc)
    target_include_directories(ssd PRIVATE . 
    ${CMAKE_SOURCE_DIR}/src/asl/solvers)
    if (HAVE_UNIQUE_PTR)      ## Need because of nested target definition
      target_compile_definitions(ssd PUBLIC MP_USE_UNIQUE_PTR)
    endif()
  endif ()
endif ()



set(ODHSRC ../odh/odhcommon.h)
add_prefix(DIRGRBSRC "../gurobi/" ${GRBSRC})
set(GRBODHSRC gurobiodhbackend.h gurobiodhbackend.cc)
add_ampl_solver(gurobiodh
                ${DIRGRBSRC} ${ODHSRC} ${GRBODHSRC}
                DLL_RUNTIME MODULE GUROBI
                LIBRARIES ${GUROBI_LIBRARY} ${CMAKE_DL_LIBS}
                )
if (TARGET gurobiodh)
  target_compile_definitions(gurobiodh PRIVATE main1=main)
  if(WIN32)
    target_compile_options(amplgurobiodh-static PUBLIC /bigobj)
  endif()
endif()




set(CPLEXSRC cplexmpbackend.cc cplexmpbackend.h
            cplexmpcommon.cc cplexmpcommon.h
            cplexmpmodelapi.cc cplexmpmodelapi.h
            cplexmp-modelapi-connect.cc
            model-mgr-with-std-pb.cc)
add_prefix(DIRCPLEXSRC "../cplexmp/" ${CPLEXSRC})
set(CPLEXODHSRC cplexodhbackend.h cplexodhbackend.cc)
add_ampl_solver(cplexodh
                ${DIRGRBSRC} ${CPLEXODHSRC} ${ODHSRC}
                DLL_RUNTIME MODULE CPLEX
                LIBRARIES ${CPLEX_LIBRARY} ${CMAKE_DL_LIBS}
                )
if (TARGET cplexodh)
  target_compile_definitions(cplexodh PRIVATE main1=main)
  if(WIN32)
    target_compile_options(amplcplexodh-static PUBLIC /bigobj)
  endif()
endif()

  <|MERGE_RESOLUTION|>--- conflicted
+++ resolved
@@ -179,12 +179,9 @@
   endif()
   add_executable(${exename} ${dir}main.cc)
   target_link_libraries(${exename} PRIVATE ${static_lib})
-<<<<<<< HEAD
   if(add_ampl_solver_ADDITIONAL_DEPS)
     add_dependencies(${exename} ${add_ampl_solver_ADDITIONAL_DEPS})
   endif()
-=======
->>>>>>> 3ebcce27
   install(TARGETS ${exename} DESTINATION bin)
   if(add_ampl_solver_ADDITIONAL_DEPS)
     add_dependencies(${exename} ${add_ampl_solver_ADDITIONAL_DEPS})
