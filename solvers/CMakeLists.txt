--- conflicted
+++ resolved
@@ -104,11 +104,7 @@
 
   if (TARGET ${module}-library)
     get_target_property(TRG_PROP_IMPRT_LOC ${module}-library IMPORTED_LOCATION)
-<<<<<<< HEAD
-    if (NOT libraries) #OR TRG_PROP_IMPRT_LOC)
-=======
     if (NOT libraries)#OR TRG_PROP_IMPRT_LOC) does not work when >1 solver libs
->>>>>>> 52500d3a
       set(libraries ${module}-library)
     endif()
   endif ()
@@ -250,13 +246,11 @@
   LIBRARIES ${CBC_LIBS} ${CMAKE_DL_LIBS})
 
 
-<<<<<<< HEAD
 add_ampl_backend(gcg DLL_RUNTIME SHARED_LIB MODULE GCG 
   LIBRARIES ${GCG_LIBS} ${CMAKE_DL_LIBS})
-=======
+
 add_ampl_backend(scipmp DLL_RUNTIME SHARED_LIB MODULE SCIP 
   LIBRARIES ${SCIP_LIBS} ${CMAKE_DL_LIBS})
->>>>>>> 52500d3a
 
 add_ampl_backend(highsmp DLL_RUNTIME SHARED_LIB MODULE HIGHS 
   LIBRARIES ${HIGHS_LIBS} ${CMAKE_DL_LIBS})
